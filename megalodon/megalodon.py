--- conflicted
+++ resolved
@@ -189,15 +189,7 @@
 def _process_reads_worker(
         read_file_q, bc_q, vars_q, failed_reads_q, mods_q, caller_conn,
         sig_map_q, mod_sig_map_q, sig_map_filts, sig_map_alphabet, model_info,
-<<<<<<< HEAD
         vars_data, mods_info, device, signal_reversed):
-    model_info.prep_model_worker(device)
-    vars_data.reopen_variant_index()
-    stride = model_info.guess_model_stride(model_info.model)
-    logger = logging.get_logger('main')
-    logger.debug('Starting read worker {}'.format(mp.current_process()))
-=======
-        vars_data, mods_info, device):
     # wrap process prep in try loop to avoid stalled command
     try:
         model_info.prep_model_worker(device)
@@ -212,7 +204,6 @@
                       'Full error traceback:\n{}').format(
                           mp.current_process(), traceback.format_exc()))
         return
->>>>>>> fec66e1e
 
     while True:
         try:
