--- conflicted
+++ resolved
@@ -229,13 +229,7 @@
     # process with other potential variants as context
     for (np_s_snp_ref_seq, np_s_snp_alt_seqs, np_s_context_seqs,
          s_ref_start, s_ref_end, variant) in snps_data.iter_snps(
-<<<<<<< HEAD
              filt_read_variants, read_ref_pos, read_ref_fwd_seq):
-        blk_start  = rl_cumsum[r_to_q_poss[s_ref_start]]
-        blk_end = rl_cumsum[r_to_q_poss[s_ref_end]]
-=======
-             filt_read_variants, read_ref_pos, strand_read_np_ref_seq):
->>>>>>> 2e6fa82e
         ref_cntxt_ref_lp, ref_cntxt_alt_lps = read_cached_scores[(
             variant.id, variant.start, variant.stop)]
 
@@ -821,27 +815,11 @@
 
         return
 
-<<<<<<< HEAD
     def merge_variants(self, grouped_read_vars):
         """ Merge atomized variants into multi-allelic sites.
         if this is not done, allele probabilities will not be normalized
         correctly.
         """
-=======
-    def merge_variants(self, fetch_res, read_ref_pos):
-        """ Group variants by start and stop and merge into multi-allelic sites
-        if this is not done, allele probabilities will not be normalized
-        correctly.
-        """
-        grouped_vars = defaultdict(list)
-        for var in fetch_res:
-            # fetch results include any overlap where only inclusive overlap
-            # are valid here
-            if (var.stop + self.edge_buffer > read_ref_pos.end or
-                var.start - self.edge_buffer < read_ref_pos.start):
-                continue
-            grouped_vars[(var.start, var.stop)].append(var)
->>>>>>> 2e6fa82e
         variants = []
         for _, site_vars in sorted(grouped_read_vars.items()):
             if len(site_vars) == 1:
@@ -984,6 +962,12 @@
     def atomize_variants(self, fetch_res, read_ref_fwd_seq, read_ref_pos):
         grouped_read_vars = defaultdict(list)
         for var in fetch_res:
+            # fetch results include any overlap where only inclusive overlap
+            # are valid here
+            if (var.stop + self.edge_buffer > read_ref_pos.end or
+                var.start - self.edge_buffer < read_ref_pos.start):
+                continue
+
             np_ref_seq = mh.seq_to_int(var.ref)
             for alt_seq in var.alts:
                 np_alt_seq = mh.seq_to_int(alt_seq)
@@ -1001,13 +985,9 @@
         except ValueError:
             raise mh.MegaError('Mapped location not valid for variants file.')
 
-<<<<<<< HEAD
         grouped_read_vars = self.atomize_variants(
             fetch_res, read_ref_fwd_seq, read_ref_pos)
         read_variants = self.merge_variants(grouped_read_vars)
-=======
-        read_variants = self.merge_variants(fetch_res, read_ref_pos)
->>>>>>> 2e6fa82e
         return read_variants
 
     def iter_snps(
