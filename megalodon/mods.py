--- conflicted
+++ resolved
@@ -531,34 +531,18 @@
     return mod_seq
 
 def _get_mods_queue(
-<<<<<<< HEAD
-        mods_q, mods_conn, mods_db_fn, mods_txt_fn, db_safety,
-        pr_refs_fn, pr_ref_filts):
-    def get_mod_call(
-            r_mod_scores,  read_id, chrm, strand, r_start, ref_seq,
-            read_len, q_st, q_en, cigar):
-        # note strand is +1 for fwd or -1 for rev
-        mods_db.executemany(ADDMANY_MODS, [
-            (read_id, chrm, strand, pos, mod_lp, mod_base, ref_motif, rel_pos,
-             raw_motif)
-            for pos, mod_lps, mod_bases, ref_motif, rel_pos, raw_motif in
-            r_mod_scores
-            for mod_lp, mod_base in zip(mod_lps, mod_bases)])
-=======
         mods_q, mods_conn, mods_db_fn, db_safety, ref_names_and_lens,
         mods_txt_fn, pr_refs_fn, pr_ref_filts):
-    def get_mod_call(been_warned):
-        # note strand is +1 for fwd or -1 for rev
-        r_mod_scores, (
-            read_id, chrm, strand, r_start, ref_seq, read_len, q_st, q_en,
-            cigar) = mods_q.get(block=False)
+    def store_mod_call(
+            r_mod_scores,  read_id, chrm, strand, r_start, ref_seq,
+            read_len, q_st, q_en, cigar, been_warned):
         try:
             mods_db.insert_read_scores(r_mod_scores, read_id, chrm, strand)
         except Exception as e:
             if not been_warned:
                 logger.warning(
                     'Error inserting modified base scores into database. See ' +
-                    'log debyg output for error details.')
+                    'log debug output for error details.')
                 been_warned = True
             import traceback
             var = traceback.format_exc()
@@ -566,10 +550,9 @@
                 'Error inserting modified base scores into database: ' +
                 str(e) + '\n' + var)
 
->>>>>>> 82f81bb6
         if mods_txt_fp is not None and len(r_mod_scores) > 0:
             # would involve batching and creating several conversion tables
-            # for var strings (read_if and chrms).
+            # for var strings (read_id and chrms).
             mods_txt_fp.write('\n'.join((
                 ('\t'.join('{}' for _ in field_names)).format(
                     read_id, chrm, strand, pos, mod_lp,
@@ -598,7 +581,6 @@
         mods_db.insert_chrm(ref_name)
     mods_db.create_chrm_index()
 
-<<<<<<< HEAD
     logger = logging.get_logger('mods_getter')
     mods_db = sqlite3.connect(mods_db_fn)
     if db_safety < 2:
@@ -606,8 +588,6 @@
     if db_safety < 1:
         mods_db.execute(SET_NO_ROLLBACK_MODE)
     mods_db.execute(CREATE_MODS_TBLS)
-=======
->>>>>>> 82f81bb6
     if mods_txt_fn is None:
         mods_txt_fp = None
     else:
@@ -622,23 +602,19 @@
 
     while True:
         try:
-<<<<<<< HEAD
+            # note strand is +1 for fwd or -1 for rev
             r_mod_scores, (
                 read_id, chrm, strand, r_start, ref_seq, read_len, q_st, q_en,
                 cigar) = mods_q.get(block=False)
-=======
-            been_warned = get_mod_call(been_warned)
->>>>>>> 82f81bb6
         except queue.Empty:
             if mods_conn.poll():
                 break
             sleep(0.001)
             continue
-<<<<<<< HEAD
-        try:
-            get_mod_call(
+        try:
+            been_warned = store_mod_call(
                 r_mod_scores,  read_id, chrm, strand, r_start, ref_seq,
-                read_len, q_st, q_en, cigar)
+                read_len, q_st, q_en, cigar, been_warned)
         except Exception as e:
             logger.debug('Error processing mods output for read: ' +
                          '{}\nError type: {}'.format(read_id, str(e)))
@@ -648,16 +624,12 @@
             read_id, chrm, strand, r_start, ref_seq, read_len, q_st, q_en,
             cigar) = mods_q.get(block=False)
         try:
-            get_mod_call(
+            been_warned = store_mod_call(
                 r_mod_scores,  read_id, chrm, strand, r_start, ref_seq,
-                read_len, q_st, q_en, cigar)
+                read_len, q_st, q_en, cigar, been_warned)
         except Exception as e:
             logger.debug('Error processing mods output for read: ' +
                          '{}\nError type: {}'.format(read_id, str(e)))
-=======
-    while not mods_q.empty():
-        been_warned = get_mod_call(been_warned)
->>>>>>> 82f81bb6
 
     if mods_txt_fp is not None: mods_txt_fp.close()
     if pr_refs_fn is not None: pr_refs_fp.close()
